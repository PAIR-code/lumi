/**
 * @license
 * Copyright 2025 Google LLC
 *
 * Licensed under the Apache License, Version 2.0 (the "License");
 * you may not use this file except in compliance with the License.
 * You may obtain a copy of the License at
 *
 *     http://www.apache.org/licenses/LICENSE-2.0
 *
 * Unless required by applicable law or agreed to in writing, software
 * distributed under the License is distributed on an "AS IS" BASIS,
 * WITHOUT WARRANTIES OR CONDITIONS OF ANY KIND, either express or implied.
 * See the License for the specific language governing permissions and
 * limitations under the License.
 */

import { html } from "lit";
import { customElement, property, state } from "lit/decorators.js";
import { HighlightSelection } from "../../shared/selection_utils";

import "./lumi_abstract";
import "./lumi_references";
import "./lumi_footnotes";
import "./lumi_section";
import "../lumi_span/lumi_span";
import "../../pair-components/icon_button";
import "../multi_icon_toggle/multi_icon_toggle";

import { styles } from "./lumi_doc.scss";
import { LumiDocManager } from "../../shared/lumi_doc_manager";
import { CollapseManager } from "../../shared/collapse_manager";
import { HighlightManager } from "../../shared/highlight_manager";
import { AnswerHighlightManager } from "../../shared/answer_highlight_manager";

import { getArxivPaperUrl } from "../../services/router.service";
import { LumiFootnote, LumiReference } from "../../shared/lumi_doc";
import { LumiAnswer } from "../../shared/api";
import { LightMobxLitElement } from "../light_mobx_lit_element/light_mobx_lit_element";
import {
  LumiContentRenderedEvent,
  LumiContentViz,
} from "../lumi_content/lumi_content";
import { createRef, ref, Ref } from "lit/directives/ref.js";

/**
 * Displays a Lumi Document.
 */
@customElement("lumi-doc")
export class LumiDocViz extends LightMobxLitElement {
  @property({ type: Object }) lumiDocManager!: LumiDocManager;
  @property({ type: Object }) collapseManager!: CollapseManager;
  @property({ type: Object }) highlightManager!: HighlightManager;
  @property({ type: Object }) answerHighlightManager!: AnswerHighlightManager;
  @property({ type: Object }) getImageUrl?: (path: string) => Promise<string>;
  @property()
  onFocusOnSpan: (highlightedSpans: HighlightSelection[]) => void = () => {};
  @property() onPaperReferenceClick: (
    reference: LumiReference,
    target: HTMLElement
  ) => void = () => {};
  @property() onFootnoteClick: (
    footnote: LumiFootnote,
    target: HTMLElement
  ) => void = () => {};
  @property() onConceptClick: (conceptId: string, target: HTMLElement) => void =
    () => {};
  @property() onImageClick?: (
    info: { storagePath: string; caption?: string },
    target: HTMLElement
  ) => void = () => {};
  @property() onAnswerHighlightClick: (
    answer: LumiAnswer,
    target: HTMLElement
  ) => void = () => {};
  @property() onScroll: () => void = () => {};
  @property() onSpanSummaryMouseEnter: () => void = () => {};
  @property() onSpanSummaryMouseLeave: () => void = () => {};
  @property() hoveredSpanId: string | null = null;

  private intersectionObserver?: IntersectionObserver;
  private scrollRef: Ref<HTMLElement> = createRef<HTMLElement>();

  get lumiDoc() {
    return this.lumiDocManager.lumiDoc;
  }

  private handleLumiContentRendered(event: LumiContentRenderedEvent) {
    this.intersectionObserver?.observe(event.element);
  }

  override firstUpdated() {
    const scrollableElement = this.scrollRef.value;
    if (!scrollableElement) {
      console.error(
        "Lumi-doc scrollable element not found for IntersectionObserver"
      );
      return;
    }

    this.intersectionObserver = new IntersectionObserver(
      (entries) => {
        entries.forEach((entry) => {
          const lumiContent = entry.target as LumiContentViz;
          const visible = entry.isIntersecting;
          lumiContent.setVisible(visible);
        });
      },
      { root: scrollableElement }
    );
  }

  override connectedCallback(): void {
    super.connectedCallback();

    this.addEventListener(
      LumiContentRenderedEvent.eventName,
      this.handleLumiContentRendered as EventListener
    );
  }

  override disconnectedCallback() {
    super.disconnectedCallback();
    this.intersectionObserver?.disconnect();
    this.removeEventListener(
      LumiContentRenderedEvent.eventName,
      this.handleLumiContentRendered as EventListener
    );
  }

<<<<<<< HEAD
  private handleLinkClicked() {
    const paperId = this.lumiDocManager.lumiDoc.metadata?.paperId;
    if (paperId) {
      window.open(
        "https://arxiv.org/abs/" + paperId,
        "_blank",
        "noopener,noreferrer"
      );
    }
=======
  private onSpanSummaryMouseEnter(spanIds: string[]) {
    if (spanIds.length === 0) {
      return;
    }
    this.hoveredSpanId = spanIds[0];
  }

  private onSpanSummaryMouseLeave() {
    this.hoveredSpanId = null;
>>>>>>> ca1fc9ff
  }

  override render() {
    const publishedTimestamp =
      this.lumiDocManager.lumiDoc.metadata?.publishedTimestamp;
    const date = publishedTimestamp
      ? new Date(publishedTimestamp).toLocaleDateString()
      : "";
    return html`
      <style>
        ${styles}
      </style>
      <div
        class="lumi-doc"
        ${ref(this.scrollRef)}
        @scroll=${this.onScroll.bind(this)}
      >
        <div class="lumi-doc-content">
          <div class="title-section">
            <h1 class="main-column title">
              ${this.lumiDoc.metadata?.title}
              <a href=${getArxivPaperUrl(this.lumiDoc.metadata?.paperId ?? '')}
                class="arxiv-link"
                rel="noopener noreferrer"
              >
                <pr-icon-button
                  class="open-button"
                  variant="default"
                  icon="open_in_new"
                  title="Open in arXiv"
                >
                </pr-icon-button>
              </a>
            </h1>
            <div class="main-column date">Published: ${date}</div>
            <div class="main-column authors">
              ${this.lumiDoc.metadata?.authors.join(", ")}
            </div>
          </div>
          <lumi-abstract
            .abstract=${this.lumiDoc.abstract}
            .isCollapsed=${this.collapseManager.isAbstractCollapsed}
            .onCollapseChange=${(isCollapsed: boolean) => {
              this.collapseManager.setAbstractCollapsed(isCollapsed);
            }}
            .onFootnoteClick=${this.onFootnoteClick.bind(this)}
            .onConceptClick=${this.onConceptClick.bind(this)}
            .excerptSpanId=${this.lumiDoc.summaries?.abstractExcerptSpanId}
            .highlightManager=${this.highlightManager}
            .answerHighlightManager=${this.answerHighlightManager}
            .footnotes=${this.lumiDoc.footnotes}
          >
          </lumi-abstract>
          ${this.lumiDoc.sections.map((section) => {
            return html`<lumi-section
              .section=${section}
              .references=${this.lumiDoc.references}
              .footnotes=${this.lumiDoc.footnotes}
              .summaryMaps=${this.lumiDocManager.summaryMaps}
              .hoverFocusedSpanId=${this.hoveredSpanId}
              .getImageUrl=${this.getImageUrl}
              .onSpanSummaryMouseEnter=${this.onSpanSummaryMouseEnter.bind(
                this
              )}
              .onSpanSummaryMouseLeave=${this.onSpanSummaryMouseLeave.bind(
                this
              )}
              .highlightManager=${this.highlightManager}
              .answerHighlightManager=${this.answerHighlightManager}
              .collapseManager=${this.collapseManager}
              .onFocusOnSpan=${this.onFocusOnSpan}
              .onPaperReferenceClick=${this.onPaperReferenceClick}
              .onFootnoteClick=${this.onFootnoteClick}
              .onImageClick=${this.onImageClick}
              .onAnswerHighlightClick=${this.onAnswerHighlightClick}
              .isSubsection=${false}
            >
            </lumi-section>`;
          })}
          <lumi-references
            .references=${this.lumiDoc.references}
            .isCollapsed=${this.collapseManager.areReferencesCollapsed}
            .onCollapseChange=${(isCollapsed: boolean) => {
              this.collapseManager.setReferencesCollapsed(isCollapsed);
            }}
            .highlightManager=${this.highlightManager}
            .answerHighlightManager=${this.answerHighlightManager}
            .onAnswerHighlightClick=${this.onAnswerHighlightClick}
          >
          </lumi-references>
          <lumi-footnotes
            .footnotes=${this.lumiDoc.footnotes || []}
            .isCollapsed=${this.collapseManager.areFootnotesCollapsed}
            .onCollapseChange=${(isCollapsed: boolean) => {
              this.collapseManager.setFootnotesCollapsed(isCollapsed);
            }}
          >
          </lumi-footnotes>
        </div>
      </div>
    `;
  }
}

declare global {
  interface HTMLElementTagNameMap {
    "lumi-doc": LumiDocViz;
  }
}<|MERGE_RESOLUTION|>--- conflicted
+++ resolved
@@ -128,17 +128,6 @@
     );
   }
 
-<<<<<<< HEAD
-  private handleLinkClicked() {
-    const paperId = this.lumiDocManager.lumiDoc.metadata?.paperId;
-    if (paperId) {
-      window.open(
-        "https://arxiv.org/abs/" + paperId,
-        "_blank",
-        "noopener,noreferrer"
-      );
-    }
-=======
   private onSpanSummaryMouseEnter(spanIds: string[]) {
     if (spanIds.length === 0) {
       return;
@@ -148,7 +137,6 @@
 
   private onSpanSummaryMouseLeave() {
     this.hoveredSpanId = null;
->>>>>>> ca1fc9ff
   }
 
   override render() {
